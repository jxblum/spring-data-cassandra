/*
 * Copyright 2013-2016 the original author or authors
 *
 * Licensed under the Apache License, Version 2.0 (the "License");
 * you may not use this file except in compliance with the License.
 * You may obtain a copy of the License at
 *
 *   http://www.apache.org/licenses/LICENSE-2.0
 *
 * Unless required by applicable law or agreed to in writing, software
 * distributed under the License is distributed on an "AS IS" BASIS,
 * WITHOUT WARRANTIES OR CONDITIONS OF ANY KIND, either express or implied.
 * See the License for the specific language governing permissions and
 * limitations under the License.
 */
package org.springframework.data.cassandra.convert;

import static org.springframework.data.cassandra.repository.support.BasicMapId.*;

import java.io.Serializable;
import java.util.Collection;
import java.util.Map;

import org.slf4j.Logger;
import org.slf4j.LoggerFactory;
import org.springframework.beans.BeansException;
import org.springframework.beans.factory.BeanClassLoaderAware;
import org.springframework.context.ApplicationContext;
import org.springframework.context.ApplicationContextAware;
import org.springframework.core.CollectionFactory;
import org.springframework.core.convert.support.DefaultConversionService;
import org.springframework.data.cassandra.mapping.BasicCassandraMappingContext;
import org.springframework.data.cassandra.mapping.CassandraMappingContext;
import org.springframework.data.cassandra.mapping.CassandraPersistentEntity;
import org.springframework.data.cassandra.mapping.CassandraPersistentProperty;
import org.springframework.data.cassandra.repository.MapId;
import org.springframework.data.cassandra.repository.MapIdentifiable;
import org.springframework.data.convert.EntityInstantiator;
import org.springframework.data.mapping.PersistentPropertyAccessor;
import org.springframework.data.mapping.PropertyHandler;
import org.springframework.data.mapping.context.MappingContext;
import org.springframework.data.mapping.model.ConvertingPropertyAccessor;
import org.springframework.data.mapping.model.DefaultSpELExpressionEvaluator;
import org.springframework.data.mapping.model.MappingException;
import org.springframework.data.mapping.model.SpELContext;
import org.springframework.data.util.ClassTypeInformation;
import org.springframework.data.util.TypeInformation;
import org.springframework.util.Assert;
import org.springframework.util.ClassUtils;

import com.datastax.driver.core.CodecRegistry;
import com.datastax.driver.core.Row;
import com.datastax.driver.core.querybuilder.Delete.Where;
import com.datastax.driver.core.querybuilder.Insert;
import com.datastax.driver.core.querybuilder.QueryBuilder;
import com.datastax.driver.core.querybuilder.Update;

/**
 * {@link CassandraConverter} that uses a {@link MappingContext} to do sophisticated mapping of domain objects to
 * {@link Row}.
 *
 * @author Alex Shvid
 * @author Matthew T. Adams
 * @author Oliver Gierke
 * @author Mark Paluch
 * @author Antoine Toulme
 * @author John Blum
 * @see org.springframework.beans.factory.InitializingBean
 * @see org.springframework.context.ApplicationContextAware
 * @see org.springframework.beans.factory.BeanClassLoaderAware
 * @see org.springframework.data.convert.EntityConverter
 * @see org.springframework.data.convert.EntityReader
 * @see org.springframework.data.convert.EntityWriter
 */
public class MappingCassandraConverter extends AbstractCassandraConverter
		implements CassandraConverter, ApplicationContextAware, BeanClassLoaderAware {

	protected final Logger log = LoggerFactory.getLogger(getClass());
	protected final CassandraMappingContext mappingContext;

	protected ApplicationContext applicationContext;
	protected SpELContext spELContext;
	protected ClassLoader beanClassLoader;

	/**
	 * Creates a new {@link MappingCassandraConverter} with a {@link BasicCassandraMappingContext}.
	 */
	public MappingCassandraConverter() {
		this(new BasicCassandraMappingContext());
	}

	/**
	 * Creates a new {@link MappingCassandraConverter} with the given {@link CassandraMappingContext}.
	 *
	 * @param mappingContext must not be {@literal null}.
	 */
	public MappingCassandraConverter(CassandraMappingContext mappingContext) {

		super(new DefaultConversionService());

		Assert.notNull(mappingContext);

		this.mappingContext = mappingContext;
		this.spELContext = new SpELContext(RowReaderPropertyAccessor.INSTANCE);
	}

	@SuppressWarnings("unchecked")
	public <R> R readRow(Class<R> type, Row row) {

		Class<R> beanClassLoaderClass = transformClassToBeanClassLoaderClass(type);
		TypeInformation<? extends R> typeInfo = ClassTypeInformation.from(beanClassLoaderClass);
		Class<? extends R> rawType = typeInfo.getType();

		if (Row.class.isAssignableFrom(rawType)) {
			return (R) row;
		}

		if (conversions.hasCustomReadTarget(Row.class, rawType) || conversionService.canConvert(Row.class, rawType)) {
			return conversionService.convert(row, rawType);
		}

		if (typeInfo.isCollectionLike() || typeInfo.isMap()) {
			return conversionService.convert(row, type);
		}

		CassandraPersistentEntity<R> persistentEntity =
			(CassandraPersistentEntity<R>) mappingContext.getPersistentEntity(typeInfo);

		if (persistentEntity == null) {
			throw new MappingException("No mapping metadata found for " + rawType.getName());
		}

		return readEntityFromRow(persistentEntity, row);
	}

	/* (non-Javadoc)
	 * @see org.springframework.context.ApplicationContextAware#setApplicationContext(org.springframework.context.ApplicationContext)
	 */
	@Override
	public void setApplicationContext(ApplicationContext applicationContext) throws BeansException {
		this.applicationContext = applicationContext;
		this.spELContext = new SpELContext(this.spELContext, applicationContext);
	}

	protected <S> S readEntityFromRow(final CassandraPersistentEntity<S> entity, final Row row) {

		DefaultSpELExpressionEvaluator expressionEvaluator = new DefaultSpELExpressionEvaluator(row, spELContext);
		BasicCassandraRowValueProvider rowValueProvider = new BasicCassandraRowValueProvider(row, expressionEvaluator);

		CassandraPersistentEntityParameterValueProvider parameterProvider =
			new CassandraPersistentEntityParameterValueProvider(entity, rowValueProvider, null);

		EntityInstantiator instantiator = instantiators.getInstantiatorFor(entity);
		S instance = instantiator.createInstance(entity, parameterProvider);

		readPropertiesFromRow(entity, rowValueProvider, getConvertingAccessor(instance, entity));

		return instance;
	}

	protected void readPropertiesFromRow(final CassandraPersistentEntity<?> entity,
			final BasicCassandraRowValueProvider row, final PersistentPropertyAccessor accessor) {

		entity.doWithProperties(new PropertyHandler<CassandraPersistentProperty>() {

			@Override
			public void doWithPersistentProperty(CassandraPersistentProperty prop) {
				MappingCassandraConverter.this.readPropertyFromRow(entity, prop, row, accessor);
			}
		});
	}

<<<<<<< HEAD
	// TODO argh! too many return statements!
	protected void readPropertyFromRow(final CassandraPersistentEntity<?> entity, final CassandraPersistentProperty property,
			final BasicCassandraRowValueProvider row, final PersistentPropertyAccessor accessor) {

		// if true then skip; property was set in constructor
		if (entity.isConstructorArgument(property)) {
=======
	protected void readPropertyFromRow(CassandraPersistentEntity<?> entity, CassandraPersistentProperty property,
			BasicCassandraRowValueProvider row, PersistentPropertyAccessor accessor) {

		if (entity.isConstructorArgument(property)) { // skip 'cause prop was set in ctor
>>>>>>> df938611
			return;
		}

		if (property.isCompositePrimaryKey()) {

			CassandraPersistentProperty keyProperty = entity.getIdProperty();
			CassandraPersistentEntity<?> keyEntity = keyProperty.getCompositePrimaryKeyEntity();

			Object key = accessor.getProperty(keyProperty);

			if (key == null) {
				key = instantiatePrimaryKey(keyEntity, keyProperty, row);
			}

			// now recurse on using the key this time
			readPropertiesFromRow(property.getCompositePrimaryKeyEntity(), row, getConvertingAccessor(key, keyEntity));

			// now that the key's properties have been populated, set the key property on the entity
			accessor.setProperty(keyProperty, key);

			return;
		}

		if (!row.getRow().getColumnDefinitions().contains(property.getColumnName().toCql())) {
			return;
		}

<<<<<<< HEAD
		accessor.setProperty(property, row.getPropertyValue(property));
=======
		Object obj = getReadValue(property, row);

		accessor.setProperty(property, obj);
>>>>>>> df938611
	}

	@SuppressWarnings("unused")
	protected Object instantiatePrimaryKey(CassandraPersistentEntity<?> entity, CassandraPersistentProperty keyProperty,
			BasicCassandraRowValueProvider propertyProvider) {

		return instantiators.getInstantiatorFor(entity).createInstance(entity,
			new CassandraPersistentEntityParameterValueProvider(entity, propertyProvider, null));
	}

	/* (non-Javadoc)
	 * @see org.springframework.data.convert.EntityReader#read(java.lang.Class, S)
	 */
	@Override
	public <R> R read(Class<R> type, Object row) {

		if (row instanceof Row) {
			return readRow(type, (Row) row);
		}

		throw new MappingException("Unknown row object " + row.getClass().getName());
	}

	@Override
	public void write(Object source, Object sink) {

		if (source != null) {
			Class<?> beanClassLoaderClass = transformClassToBeanClassLoaderClass(source.getClass());

			CassandraPersistentEntity<?> entity = mappingContext.getPersistentEntity(beanClassLoaderClass);

			if (entity == null) {
				throw new MappingException("No mapping metadata found for " + source.getClass());
			}

			if (sink instanceof Insert) {
				writeInsertFromObject(source, (Insert) sink, entity);
			} else if (sink instanceof Update) {
				writeUpdateFromObject(source, (Update) sink, entity);
			} else if (sink instanceof Where) {
				writeDeleteWhereFromObject(source, (Where) sink, entity);
			} else {
				throw new MappingException("Unknown write target " + sink.getClass().getName());
			}
		}
	}

	protected void writeInsertFromObject(final Object object, final Insert insert, CassandraPersistentEntity<?> entity) {
		writeInsertFromWrapper(getConvertingAccessor(object, entity), insert, entity);
	}

	protected void writeInsertFromWrapper(final ConvertingPropertyAccessor accessor, final Insert insert,
			CassandraPersistentEntity<?> entity) {

		entity.doWithProperties(new PropertyHandler<CassandraPersistentProperty>() {

			@Override
			public void doWithPersistentProperty(CassandraPersistentProperty property) {

<<<<<<< HEAD
				Object value = accessor.getProperty(property, property.isCompositePrimaryKey() ? property.getType()
					: CodecRegistry.DEFAULT_INSTANCE.codecFor(property.getDataType()).getJavaType().getRawType());
=======
				Object value = getWriteValue(property, accessor);
>>>>>>> df938611

				if (log.isDebugEnabled()) {
					log.debug("doWithProperties Property.type {}, Property.value {}", property.getType().getName(), value);
				}

				if (property.isCompositePrimaryKey()) {
					if (log.isDebugEnabled()) {
						log.debug("Property is a compositeKey");
					}

					writeInsertFromWrapper(getConvertingAccessor(value, property.getCompositePrimaryKeyEntity()), insert,
							property.getCompositePrimaryKeyEntity());
<<<<<<< HEAD

					return;
				}

				if (log.isDebugEnabled()) {
					log.debug("Adding insert.value [{}] - [{}]", property.getColumnName().toCql(), value);
=======
					return;
				}

				if (value != null) {
					if (log.isDebugEnabled()) {
						log.debug("Adding insert.value [{}] - [{}]", property.getColumnName().toCql(), value);
					}
					insert.value(property.getColumnName().toCql(), value);
>>>>>>> df938611
				}

				insert.value(property.getColumnName().toCql(), value);
			}
		});
	}

	protected void writeUpdateFromObject(final Object object, final Update update, CassandraPersistentEntity<?> entity) {
		writeUpdateFromWrapper(getConvertingAccessor(object, entity), update, entity);
	}

	protected void writeUpdateFromWrapper(final ConvertingPropertyAccessor accessor, final Update update,
			final CassandraPersistentEntity<?> entity) {

		entity.doWithProperties(new PropertyHandler<CassandraPersistentProperty>() {

			@Override
			public void doWithPersistentProperty(CassandraPersistentProperty property) {

<<<<<<< HEAD
				Object value = accessor.getProperty(property, property.isCompositePrimaryKey() ? property.getType()
					: CodecRegistry.DEFAULT_INSTANCE.codecFor(property.getDataType()).getJavaType().getRawType());
=======
				Object value = getWriteValue(property, accessor);
>>>>>>> df938611

				if (property.isCompositePrimaryKey()) {
					CassandraPersistentEntity<?> keyEntity = property.getCompositePrimaryKeyEntity();
					writeUpdateFromWrapper(getConvertingAccessor(value, keyEntity), update, keyEntity);
					return;
				}

<<<<<<< HEAD
				if (isPrimaryKeyPart(property)) {
					update.where(QueryBuilder.eq(property.getColumnName().toCql(), value));
				} else {
					update.with(QueryBuilder.set(property.getColumnName().toCql(), value));
=======
				if (value != null) {
					if (property.isIdProperty() || entity.isCompositePrimaryKey() || property.isPrimaryKeyColumn()) {
						update.where(QueryBuilder.eq(property.getColumnName().toCql(), value));
					} else {
						update.with(QueryBuilder.set(property.getColumnName().toCql(), value));
					}
>>>>>>> df938611
				}
			}
		});
	}

	protected void writeDeleteWhereFromObject(final Object object, final Where where,
			CassandraPersistentEntity<?> entity) {
		writeDeleteWhereFromWrapper(getConvertingAccessor(object, entity), where, entity);
	}

	protected void writeDeleteWhereFromWrapper(final ConvertingPropertyAccessor accessor, final Where where,
			CassandraPersistentEntity<?> entity) {

		// if the entity itself if a composite primary key, then we've recursed, so just add columns & return
		if (entity.isCompositePrimaryKey()) {
			entity.doWithProperties(new PropertyHandler<CassandraPersistentProperty>() {
				@Override
				public void doWithPersistentProperty(CassandraPersistentProperty prop) {

					Object value = accessor.getProperty(prop,
							CodecRegistry.DEFAULT_INSTANCE.codecFor(prop.getDataType()).getJavaType().getRawType());
					where.and(QueryBuilder.eq(prop.getColumnName().toCql(), value));
				}
			});
			return;
		}

		// else, wrapper is an entity with an id
		Object id = getId(accessor, entity);

		if (id == null) {
			String msg = String.format("no id value found in object %s", accessor.getBean());
			log.error(msg);
			throw new IllegalArgumentException(msg);
		}

		if (id instanceof MapId) {

			for (Map.Entry<String, Serializable> entry : ((MapId) id).entrySet()) {
				where.and(QueryBuilder.eq(entry.getKey(), entry.getValue()));
			}
			return;
		}

		CassandraPersistentProperty idProperty = entity.getIdProperty();

		if (idProperty != null) {

			if (idProperty.isCompositePrimaryKey()) {

				CassandraPersistentEntity<?> idEntity = idProperty.getCompositePrimaryKeyEntity();

				writeDeleteWhereFromWrapper(getConvertingAccessor(id, idEntity), where,
						idProperty.getCompositePrimaryKeyEntity());
				return;
			}

			where.and(QueryBuilder.eq(idProperty.getColumnName().toCql(), id));
		}
	}

	@Override
	public Object getId(Object object, CassandraPersistentEntity<?> entity) {

		Assert.notNull(object);

		final ConvertingPropertyAccessor wrapper = getConvertingAccessor(object, entity);
		object = wrapper.getBean();

		if (!entity.getType().isAssignableFrom(object.getClass())) {
			throw new IllegalArgumentException(
					String.format("given instance of type [%s] is not of compatible expected type [%s]",
							object.getClass().getName(), entity.getType().getName()));
		}

		if (object instanceof MapIdentifiable) {
			return ((MapIdentifiable) object).getMapId();
		}

		CassandraPersistentProperty idProperty = entity.getIdProperty();
		if (idProperty != null) {
			return wrapper.getProperty(entity.getIdProperty(), idProperty.isCompositePrimaryKey() ? idProperty.getType()
					: CodecRegistry.DEFAULT_INSTANCE.codecFor(idProperty.getDataType()).getJavaType().getRawType());
		}

		// if the class doesn't have an id property, then it's using MapId
		final MapId id = id();
		entity.doWithProperties(new PropertyHandler<CassandraPersistentProperty>() {

			@Override
			public void doWithPersistentProperty(CassandraPersistentProperty p) {
				if (p.isPrimaryKeyColumn()) {
					id.with(p.getName(), (Serializable) wrapper.getProperty(p, p.getType()));
				}
			}
		});

		return id;
	}

	@SuppressWarnings("unchecked")
	protected <T> Class<T> transformClassToBeanClassLoaderClass(Class<T> entity) {
		try {
			return (Class<T>) ClassUtils.forName(entity.getName(), beanClassLoader);
		} catch (ClassNotFoundException e) {
			return entity;
		} catch (LinkageError e) {
			return entity;
		}
	}

	@Override
	public void setBeanClassLoader(ClassLoader classLoader) {
		this.beanClassLoader = classLoader;

	}

	@Override
	public CassandraMappingContext getMappingContext() {
		return mappingContext;
	}

	/**
	 * Creates a new {@link ConvertingPropertyAccessor} for the given source and entity.
	 *
	 * @param source must not be {@literal null}.
	 * @param entity must not be {@literal null}.
	 * @return a new {@link ConvertingPropertyAccessor} for the given source and entity.
	 */
	private ConvertingPropertyAccessor getConvertingAccessor(Object source, CassandraPersistentEntity<?> entity) {

		PersistentPropertyAccessor accessor = (source instanceof PersistentPropertyAccessor
				? (PersistentPropertyAccessor) source : entity.getPropertyAccessor(source));

		return new ConvertingPropertyAccessor(accessor, conversionService);
	}

<<<<<<< HEAD
	/**
	 * Returns whether the property is part of the primary key.
	 *
	 * @param property {@link CassandraPersistentProperty} to evaluate.
	 * @return a boolean value indicating whether the given property is party of a primary key.
	 */
	private boolean isPrimaryKeyPart(CassandraPersistentProperty property) {
		return (property.isCompositePrimaryKey() || property.isPrimaryKeyColumn() || property.isIdProperty());
=======
	private Class<?> getTargetType(CassandraPersistentProperty property) {

		if (property.isCompositePrimaryKey()) {
			return property.getType();
		}

		return CodecRegistry.DEFAULT_INSTANCE.codecFor(mappingContext.getDataType(property)).getJavaType().getRawType();
	}

	/**
	 * Retrieve the value to write for the given {@link CassandraPersistentProperty} from
	 * {@link ConvertingPropertyAccessor} and perform optionally a conversion of collection element types.
	 * 
	 * @param property the property.
	 * @param accessor the property accessor
	 * @return the return value, may be {@literal null}.
	 */
	@SuppressWarnings("unchecked")
	private Object getWriteValue(CassandraPersistentProperty property, ConvertingPropertyAccessor accessor) {

		Object value = accessor.getProperty(property, getTargetType(property));

		if (conversions.hasCustomWriteTarget(property.getActualType()) && property.isCollectionLike()) {

			Class<?> customWriteTarget = conversions.getCustomWriteTarget(property.getActualType());
			if (Collection.class.isAssignableFrom(property.getType()) && value instanceof Collection) {

				Collection<Object> original = (Collection<Object>) value;
				Collection<Object> converted = CollectionFactory.createCollection(property.getType(), original.size());

				for (Object o : original) {
					converted.add(getConversionService().convert(o, customWriteTarget));
				}

				value = converted;
			}
		}

		return value;
	}

	/**
	 * Retrieve the value to read for the given {@link CassandraPersistentProperty} from
	 * {@link BasicCassandraRowValueProvider} and perform optionally a conversion of collection element types.
	 * 
	 * @param property the property.
	 * @param row the row.
	 * @return the return value, may be {@literal null}.
	 */
	@SuppressWarnings("unchecked")
	private Object getReadValue(CassandraPersistentProperty property, BasicCassandraRowValueProvider row) {

		Object obj = row.getPropertyValue(property);

		if (obj == null) {
			return null;
		}

		if (conversions.hasCustomWriteTarget(property.getActualType()) && property.isCollectionLike()) {

			if (Collection.class.isAssignableFrom(property.getType()) && obj instanceof Collection) {

				Collection<Object> original = (Collection<Object>) obj;
				Collection<Object> converted = CollectionFactory.createCollection(property.getType(), original.size());

				for (Object o : original) {
					converted.add(getConversionService().convert(o, property.getActualType()));
				}

				return converted;
			}
		}

		return obj;
>>>>>>> df938611
	}
}<|MERGE_RESOLUTION|>--- conflicted
+++ resolved
@@ -170,19 +170,12 @@
 		});
 	}
 
-<<<<<<< HEAD
 	// TODO argh! too many return statements!
-	protected void readPropertyFromRow(final CassandraPersistentEntity<?> entity, final CassandraPersistentProperty property,
-			final BasicCassandraRowValueProvider row, final PersistentPropertyAccessor accessor) {
+	protected void readPropertyFromRow(CassandraPersistentEntity<?> entity, CassandraPersistentProperty property,
+			BasicCassandraRowValueProvider row, PersistentPropertyAccessor accessor) {
 
 		// if true then skip; property was set in constructor
 		if (entity.isConstructorArgument(property)) {
-=======
-	protected void readPropertyFromRow(CassandraPersistentEntity<?> entity, CassandraPersistentProperty property,
-			BasicCassandraRowValueProvider row, PersistentPropertyAccessor accessor) {
-
-		if (entity.isConstructorArgument(property)) { // skip 'cause prop was set in ctor
->>>>>>> df938611
 			return;
 		}
 
@@ -210,13 +203,9 @@
 			return;
 		}
 
-<<<<<<< HEAD
-		accessor.setProperty(property, row.getPropertyValue(property));
-=======
 		Object obj = getReadValue(property, row);
 
 		accessor.setProperty(property, obj);
->>>>>>> df938611
 	}
 
 	@SuppressWarnings("unused")
@@ -276,12 +265,7 @@
 			@Override
 			public void doWithPersistentProperty(CassandraPersistentProperty property) {
 
-<<<<<<< HEAD
-				Object value = accessor.getProperty(property, property.isCompositePrimaryKey() ? property.getType()
-					: CodecRegistry.DEFAULT_INSTANCE.codecFor(property.getDataType()).getJavaType().getRawType());
-=======
 				Object value = getWriteValue(property, accessor);
->>>>>>> df938611
 
 				if (log.isDebugEnabled()) {
 					log.debug("doWithProperties Property.type {}, Property.value {}", property.getType().getName(), value);
@@ -294,14 +278,6 @@
 
 					writeInsertFromWrapper(getConvertingAccessor(value, property.getCompositePrimaryKeyEntity()), insert,
 							property.getCompositePrimaryKeyEntity());
-<<<<<<< HEAD
-
-					return;
-				}
-
-				if (log.isDebugEnabled()) {
-					log.debug("Adding insert.value [{}] - [{}]", property.getColumnName().toCql(), value);
-=======
 					return;
 				}
 
@@ -309,8 +285,8 @@
 					if (log.isDebugEnabled()) {
 						log.debug("Adding insert.value [{}] - [{}]", property.getColumnName().toCql(), value);
 					}
+
 					insert.value(property.getColumnName().toCql(), value);
->>>>>>> df938611
 				}
 
 				insert.value(property.getColumnName().toCql(), value);
@@ -330,12 +306,7 @@
 			@Override
 			public void doWithPersistentProperty(CassandraPersistentProperty property) {
 
-<<<<<<< HEAD
-				Object value = accessor.getProperty(property, property.isCompositePrimaryKey() ? property.getType()
-					: CodecRegistry.DEFAULT_INSTANCE.codecFor(property.getDataType()).getJavaType().getRawType());
-=======
 				Object value = getWriteValue(property, accessor);
->>>>>>> df938611
 
 				if (property.isCompositePrimaryKey()) {
 					CassandraPersistentEntity<?> keyEntity = property.getCompositePrimaryKeyEntity();
@@ -343,19 +314,10 @@
 					return;
 				}
 
-<<<<<<< HEAD
 				if (isPrimaryKeyPart(property)) {
 					update.where(QueryBuilder.eq(property.getColumnName().toCql(), value));
 				} else {
 					update.with(QueryBuilder.set(property.getColumnName().toCql(), value));
-=======
-				if (value != null) {
-					if (property.isIdProperty() || entity.isCompositePrimaryKey() || property.isPrimaryKeyColumn()) {
-						update.where(QueryBuilder.eq(property.getColumnName().toCql(), value));
-					} else {
-						update.with(QueryBuilder.set(property.getColumnName().toCql(), value));
-					}
->>>>>>> df938611
 				}
 			}
 		});
@@ -493,7 +455,6 @@
 		return new ConvertingPropertyAccessor(accessor, conversionService);
 	}
 
-<<<<<<< HEAD
 	/**
 	 * Returns whether the property is part of the primary key.
 	 *
@@ -502,7 +463,8 @@
 	 */
 	private boolean isPrimaryKeyPart(CassandraPersistentProperty property) {
 		return (property.isCompositePrimaryKey() || property.isPrimaryKeyColumn() || property.isIdProperty());
-=======
+	}
+
 	private Class<?> getTargetType(CassandraPersistentProperty property) {
 
 		if (property.isCompositePrimaryKey()) {
@@ -515,7 +477,7 @@
 	/**
 	 * Retrieve the value to write for the given {@link CassandraPersistentProperty} from
 	 * {@link ConvertingPropertyAccessor} and perform optionally a conversion of collection element types.
-	 * 
+	 *
 	 * @param property the property.
 	 * @param accessor the property accessor
 	 * @return the return value, may be {@literal null}.
@@ -547,7 +509,7 @@
 	/**
 	 * Retrieve the value to read for the given {@link CassandraPersistentProperty} from
 	 * {@link BasicCassandraRowValueProvider} and perform optionally a conversion of collection element types.
-	 * 
+	 *
 	 * @param property the property.
 	 * @param row the row.
 	 * @return the return value, may be {@literal null}.
@@ -577,6 +539,5 @@
 		}
 
 		return obj;
->>>>>>> df938611
 	}
 }